--- conflicted
+++ resolved
@@ -435,26 +435,6 @@
     Ok(())
 }
 
-<<<<<<< HEAD
-// Called time-to-time to read events.
-async fn run_step(
-    market: Addr<ProviderMarket>,
-    api: Arc<MarketProviderApi>,
-    subscriptions: HashMap<String, Subscription>,
-) -> Result<()> {
-    let _ = future::join_all(subscriptions.into_iter().map(move |(id, subs)| {
-        let api = api.clone();
-        let market = market.clone();
-        async move {
-            match api.collect(&id, Some(2.0), Some(2)).await {
-                Err(error) => {
-                    log::error!("Can't query market events. Error: {}", error);
-                    match error {
-                        ya_client::error::Error::HttpError { code, .. } => {
-                            if code.as_u16() == 404 {
-                                let _ = market.send(ReSubscribe(id.clone())).await;
-                            }
-=======
 async fn collect_agreement_events(ctx: AsyncCtx) {
     let session = ctx.config.session_id.clone();
     let timeout = ctx.config.agreement_events_interval;
@@ -530,7 +510,6 @@
                             log::info!("Resubscribing subscription [{}]", id);
                             ctx.market.do_send(ReSubscribe(id.clone()));
                             return;
->>>>>>> 30f46d09
                         }
                     }
                     _ => {
